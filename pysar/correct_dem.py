#!/usr/bin/env python3
# Author: Emre Havazli

<<<<<<< HEAD
from numpy import *
import h5py
import _readfile
import _writefile
=======
import os
import sys
import numpy as np
import h5py
from pysar.utils import readfile, writefile
>>>>>>> c5ded81c



def usage():
    print('''
*******************************************
  Usage: correct_dem.py demFile geo_demErrorFile

  Example:
      correct_dem.py $DEMDIR/Socorro-30/Socorro_30.dem geo_DEM_error.h5
      correct_dem.py $DEMDIR/Socorro-30/Socorro_30.dem geo_DEM_error.h5

*******************************************         
    ''')


def main(argv):
    try:
        dem_file = argv[1]
        dem_error = argv[2]
    except: usage();  sys.exit(1)

    dem, demrsc = readfile.read_real_int16(dem_file)
    g = h5py.File(dem_error,'r')
    dset  = g['dem'].get('dem')
    dem_error = dset[0:dset.shape[0]]

    print('Correcting the DEM')
    sum = dem + dem_error
    print('Creating the new DEM')
<<<<<<< HEAD
    _writefile.write_real_int16(sum,'DEM_w_error.dem')
          
=======
    writefile.write_real_int16(sum,'DEM_w_error.dem')

>>>>>>> c5ded81c
    rsc_file = open('DEM_w_error.dem.rsc','w')
    for k in list(demrsc.keys()):
        rsc_file.write(k+'	'+demrsc[k]+'\n')
    rsc_file.close()
          
    date12_file=open('111111-222222_baseline.rsc','w')
    date12_file.write('P_BASELINE_TOP_ODR'+'     '+ '000')
    date12_file.close()

##########
if __name__ == '__main__':
    main(sys.argv[:])<|MERGE_RESOLUTION|>--- conflicted
+++ resolved
@@ -1,18 +1,11 @@
 #!/usr/bin/env python3
 # Author: Emre Havazli
 
-<<<<<<< HEAD
-from numpy import *
-import h5py
-import _readfile
-import _writefile
-=======
 import os
 import sys
 import numpy as np
 import h5py
 from pysar.utils import readfile, writefile
->>>>>>> c5ded81c
 
 
 
@@ -43,13 +36,8 @@
     print('Correcting the DEM')
     sum = dem + dem_error
     print('Creating the new DEM')
-<<<<<<< HEAD
-    _writefile.write_real_int16(sum,'DEM_w_error.dem')
-          
-=======
     writefile.write_real_int16(sum,'DEM_w_error.dem')
 
->>>>>>> c5ded81c
     rsc_file = open('DEM_w_error.dem.rsc','w')
     for k in list(demrsc.keys()):
         rsc_file.write(k+'	'+demrsc[k]+'\n')
