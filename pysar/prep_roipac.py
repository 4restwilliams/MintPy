#!/usr/bin/env python3
############################################################
# Program is part of PySAR v2.0                            #
# Copyright(c) 2017, Zhang Yunjun                          #
# Author:  Zhang Yunjun                                    #
############################################################


import os
import sys
import argparse

<<<<<<< HEAD
import _readfile as readfile
import _writefile as writefile
import _pysar_utilities as ut
=======
import numpy as np

import pysar.utils.readfile as readfile
import pysar.utils.writefile as writefile
import pysar.utils.utils as ut
>>>>>>> c5ded81c


######################################## Sub Functions ############################################
def extract_attribute(fname):
    '''Read/extract attributes for PySAR from ROI_PAC .unw, .int, .cor file.

    For each unwrapped interferogram or spatial coherence file, there are 2 .rsc files:
        basic metadata file and baseline parameter file. 
        e.g. filt_100901-110117-sim_HDR_4rlks_c10.unw
             filt_100901-110117-sim_HDR_4rlks_c10.unw.rsc
             100901-110117_baseline.rsc
    Inputs:
        fname : string, ROI_PAC interferogram filename or path,
                i.e. /KujuT422F650AlosA/filt_100901-110117-sim_HDR_4rlks_c10.unw
    Outputs:
        atr : dict, Attributes dictionary
    '''
    ## 1. Read basic metadata file
    basic_rsc_file = fname+'.rsc'
    basic_dict = readfile.read_roipac_rsc(basic_rsc_file)

    # return if baseline attributes are already there.
    if 'P_BASELINE_TOP_HDR' in list(basic_dict.keys()):
        return basic_rsc_file

    atr = {}
    atr['PROCESSOR'] = 'roipac'
    atr['INSAR_PROCESSOR'] = 'roipac'
    atr['FILE_TYPE'] = os.path.splitext(fname)[1]

    ## 2. Read baseline metadata file
    date1, date2 = basic_dict['DATE12'].split('-')
    baseline_rsc_file = os.path.dirname(fname)+'/'+date1+'_'+date2+'_baseline.rsc'
    baseline_dict = readfile.read_roipac_rsc(baseline_rsc_file)
<<<<<<< HEAD
    print(('read '+os.path.basename(basic_rsc_file)+' and '+os.path.basename(baseline_rsc_file)))
=======
    print('read '+os.path.basename(basic_rsc_file)+' and '+os.path.basename(baseline_rsc_file))
>>>>>>> c5ded81c

    ## 3. Merge
    atr.update(basic_dict)
    atr.update(baseline_dict)

    ## Write to rsc file
    atr_file = fname+'.rsc'
    #print 'writing >>> '+os.path.basename(atr_file)
    writefile.write_roipac_rsc(atr, atr_file)
    return atr_file



##################################################################################################
EXAMPLE='''example:
  prep_roipac.py  filt_100901-110117-sim_HDR_4rlks_c10.unw
  prep_roipac.py  IFGRAM*/filt_*.unw
  prep_roipac.py  IFGRAM*/filt_*rlks.cor
  prep_roipac.py  IFGRAM*/filt_*rlks.int
'''

DESCRIPTION='''
  For each binary file (unwrapped/wrapped interferogram, spatial coherence file), there are 2 .rsc files:
  1) basic metadata file and 2) baseline parameter file. This script find those two rsc files based on
  input binary file name, and merge those two metadata files into one.

  For example, if input binary file is filt_100901-110117-sim_HDR_4rlks_c10.unw, this script will find
  1) filt_100901-110117-sim_HDR_4rlks_c10.unw.rsc and 2) 100901-110117_baseline.rsc and merge 1) and 2) into
  one file: filt_100901-110117-sim_HDR_4rlks_c10.unw.rsc
'''

def cmdLineParse():
    parser = argparse.ArgumentParser(description='Prepare attributes file for ROI_PAC products for PySAR.\n'+\
                                     DESCRIPTION,\
                                     formatter_class=argparse.RawTextHelpFormatter,\
                                     epilog=EXAMPLE)

    parser.add_argument('file', nargs='+', help='Gamma file(s)')
    parser.add_argument('--no-parallel',dest='parallel',action='store_false',default=True,\
                        help='Disable parallel processing. Diabled auto for 1 input file.')

    inps = parser.parse_args()
    return inps


##################################################################################################
def main(argv):
    inps = cmdLineParse()
    inps.file = ut.get_file_list(inps.file, abspath=True)

    # Check input file type
    ext = os.path.splitext(inps.file[0])[1]
    if ext not in ['.unw','.cor','.int']:
<<<<<<< HEAD
        print(('No need to extract attributes for ROI_PAC '+ext+' file'))
        return

    print(('number of files: '+str(len(inps.file))))
=======
        print('No need to extract attributes for ROI_PAC '+ext+' file')
        return

    print('number of files: '+str(len(inps.file)))
>>>>>>> c5ded81c

    # check outfile and parallel option
    if inps.parallel:
        num_cores, inps.parallel, Parallel, delayed = ut.check_parallel(len(inps.file))

    if len(inps.file) == 1:
        extract_attribute(inps.file[0])
    elif inps.parallel:
        Parallel(n_jobs=num_cores)(delayed(extract_attribute)(fname) for fname in inps.file)
    else:
        for fname in inps.file:
            extract_attribute(fname)

    return


###################################################################################################
if __name__ == '__main__':
    main(sys.argv[1:])


<|MERGE_RESOLUTION|>--- conflicted
+++ resolved
@@ -9,18 +9,13 @@
 import os
 import sys
 import argparse
+import re
 
-<<<<<<< HEAD
-import _readfile as readfile
-import _writefile as writefile
-import _pysar_utilities as ut
-=======
 import numpy as np
 
 import pysar.utils.readfile as readfile
 import pysar.utils.writefile as writefile
 import pysar.utils.utils as ut
->>>>>>> c5ded81c
 
 
 ######################################## Sub Functions ############################################
@@ -43,7 +38,7 @@
     basic_dict = readfile.read_roipac_rsc(basic_rsc_file)
 
     # return if baseline attributes are already there.
-    if 'P_BASELINE_TOP_HDR' in list(basic_dict.keys()):
+    if 'P_BASELINE_TOP_HDR' in basic_dict.keys():
         return basic_rsc_file
 
     atr = {}
@@ -55,11 +50,7 @@
     date1, date2 = basic_dict['DATE12'].split('-')
     baseline_rsc_file = os.path.dirname(fname)+'/'+date1+'_'+date2+'_baseline.rsc'
     baseline_dict = readfile.read_roipac_rsc(baseline_rsc_file)
-<<<<<<< HEAD
-    print(('read '+os.path.basename(basic_rsc_file)+' and '+os.path.basename(baseline_rsc_file)))
-=======
     print('read '+os.path.basename(basic_rsc_file)+' and '+os.path.basename(baseline_rsc_file))
->>>>>>> c5ded81c
 
     ## 3. Merge
     atr.update(basic_dict)
@@ -113,17 +104,10 @@
     # Check input file type
     ext = os.path.splitext(inps.file[0])[1]
     if ext not in ['.unw','.cor','.int']:
-<<<<<<< HEAD
-        print(('No need to extract attributes for ROI_PAC '+ext+' file'))
-        return
-
-    print(('number of files: '+str(len(inps.file))))
-=======
         print('No need to extract attributes for ROI_PAC '+ext+' file')
         return
 
     print('number of files: '+str(len(inps.file)))
->>>>>>> c5ded81c
 
     # check outfile and parallel option
     if inps.parallel:
