--- conflicted
+++ resolved
@@ -9,7 +9,6 @@
 import _readfile as readfile
 import subset
 import numpy
-
 
 def pick_file():
     global attributes, starting_upper_lim
@@ -264,8 +263,6 @@
     view.main(options)
 
 
-<<<<<<< HEAD
-=======
 def set_variables_from_attributes():
 
     subset_x_from.set(attributes['XMIN'])
@@ -348,7 +345,6 @@
     subset_y_to.set(str(y_to))
 
 
->>>>>>> 781a8d20
 root = Tk()
 root.minsize(width=365, height=750)
 root.maxsize(width=365, height=750)
@@ -358,16 +354,13 @@
 submit_button.pack(side=TOP, pady=(10, 20))
 
 canvas = Canvas(root, width=345, height=680)
-canvas.bind('<Configure>', on_configure)
-
 canvas.pack(side=LEFT, anchor='nw')
 
 scrollbar = Scrollbar(root)
 scrollbar.pack(side=LEFT, fill='y')
 
 canvas.configure(yscrollcommand=scrollbar.set)
-scrollbar.config(command=canvas.yview)
-
+canvas.bind('<Configure>', on_configure)
 
 frame = Frame(canvas)
 canvas.create_window((0,0), window=frame, anchor='nw')
@@ -738,7 +731,6 @@
 fig_h_space_entry = Entry(fig_h_space_frame, textvariable=fig_h_space, width=6)
 
 coords_frame = Frame(frame)
-coords_label = Label(coords_frame, text="Coordinates: ", width=10, anchor='w')
 
 coords = StringVar()
 coords_option_menu = apply(OptionMenu, (coords_frame, coords) + tuple(["radar", "geo"]))
