#!/usr/bin/env python3
############################################################
# Program is part of PySAR v2.0                            #
# Copyright(c) 2013, Heresh Fattahi                        #
# Author:  Heresh Fattahi                                  #
############################################################
# Yunjun, Jan 2016: put manual matching code to manual_offset_estimate()
#                   put two files matching code into match_two_files()
#                   add cmdLineParse(), merge matching_all.py to it.


import os
import sys
import argparse

import numpy as np
import matplotlib.pyplot as plt

<<<<<<< HEAD
import _readfile as readfile
import _writefile as writefile
=======
import pysar.utils.readfile as readfile
import pysar.utils.writefile as writefile
>>>>>>> c5ded81c


#############################################################################################
def corners(atr):
    '''Get corners coordinate.'''
    width  = int(atr['WIDTH'])
    length = int(atr['LENGTH'])
    West  = float(atr['X_FIRST'])
    North = float(atr['Y_FIRST'])
    lon_step = float(atr['X_STEP'])
    lat_step = float(atr['Y_STEP'])
    South = North + lat_step*(length-1)
    East  = West + lon_step*(width-1)
    #lon_seq = np.arange(West, West +width *lon_step,lon_step)
    #lat_seq = np.arange(North,North+length*lat_step,lat_step)

    return West,East,North,South,width,length


#############################################################################################
def nearest(x, X):
    """ find nearest neighbour """
    dist = np.sqrt((X - x)**2)
    indx=np.where(dist==min(dist))
  
    return indx[0]


#############################################################################################
def manual_offset_estimate(matrix1, matrix2):
    '''Manually estimate offset between two data matrix.
    By manually selecting a line from each of them, and estimate the difference.
    It usually used when 2 input data matrix have no area in common.
    '''
    # Select line from data matrix 1
    fig = plt.figure()
    ax=fig.add_subplot(111)
    ax.imshow(matrix1)
    xc=[] 
    yc=[] 
    print('please click on start and end point of the desired profile/line')
    print('afterward close the figure to continue the process')
    def onclick(event):
        if event.button==1:
            print('click')
            xc.append(int(event.xdata))
            yc.append(int(event.ydata))
    cid = fig.canvas.mpl_connect('button_press_event', onclick)
    plt.show()
    x0=xc[0];x1=xc[1]
    y0=yc[0];y1=yc[1]

    # Select line from data matrix 2
    fig = plt.figure()
    ax=fig.add_subplot(111)
    ax.imshow(matrix2)
    xc=[]
    yc=[]
    print('please click on start and end point of the desired profile')
    print('afterward close the figure to continue the process')
    def onclick(event):
        if event.button==1:
            print('click')
            xc.append(int(event.xdata))
            yc.append(int(event.ydata))
    cid = fig.canvas.mpl_connect('button_press_event', onclick)
    plt.show()
    x00=xc[0];x11=xc[1]
    y00=yc[0];y11=yc[1]

    # Calculate the Offset - Difference
    #offset=V2[y00:y11,x00:x11]-V2[y0:y1,x0:x1]
    offset = np.nansum(V2[y00:y11,x00:x11]) / np.sum(np.isfinite(V2[y00:y11,x00:x11]))\
             - np.nansum(V1[y0:y1,x0:x1]) / np.sum(np.isfinite(V1[y0:y1,x0:x1]))

    return offset


#############################################################################################
def match_two_files(File1, File2, outName=None, manual_match=False, disp_fig=False):
    '''Match two geocoded files by estimating their offset.
    Better for two files with common area overlaping.
    '''
    
    # Read Input Files
    V1, atr1 = readfile.read(File1)
    V2, atr2 = readfile.read(File2)
    k = atr1['FILE_TYPE']
    print('---------------------------')
<<<<<<< HEAD
    print(('matching 2 '+k+' files:\n'+File1+'\n'+File2))
=======
    print('matching 2 '+k+' files:\n'+File1+'\n'+File2)
>>>>>>> c5ded81c
    
    # Get Coverage Info 
    # Boundary Info - 2 Input Files
    West1,East1,North1,South1,width1,length1 = corners(atr1)
    West2,East2,North2,South2,width2,length2 = corners(atr2)
    # Boundary Info - Output File
    print('finding the corners of the whole area')
    West  = min(West1, West2)
    East  = max(East1, East2)
    North = max(North1,North2)
    South = min(South1,South2)
    lon_step = float(atr1['X_STEP'])
    lat_step = float(atr1['Y_STEP'])
    width  = int(round((East - West )/lon_step + 1.0))
    length = int(round((South - North)/lat_step + 1.0))

    # Get Index of Input Files in Output Files
    lon_seq = np.arange(West, West +width *lon_step, lon_step) 
    lat_seq = np.arange(North, North+length*lat_step, lat_step)
    indx1 = nearest(West1,  lon_seq)[0]
    indy1 = nearest(North1, lat_seq)[0]
    indx2 = nearest(West2,  lon_seq)[0]
    indy2 = nearest(North2, lat_seq)[0]

    # Estimate Offset of overlaping area
    VV1 = np.zeros([length,width])
    VV2 = np.zeros([length,width])
    VV1[:,:] = np.nan
    VV2[:,:] = np.nan
    VV1[indy1:indy1+length1, indx1:indx1+width1] = V1
    VV2[indy2:indy2+length2, indx2:indx2+width2] = V2

    if not manual_match:
        VV_diff = VV2 - VV1
        offset = np.nansum(VV_diff) / np.sum(np.isfinite(VV_diff))  

    if np.isnan(offset):
        print('**************************************************')
        print('WARNING:')
        print('')
        print('No common area found between two velocity maps')
        print('At least one common pixel is required.')
        print('No matching applied. ')
        print('Continue with manual matching ...')
        print('    by selecting two line from each dataset to calculate the offset')
        print('**************************************************')
        manual_matching = True
    if manual_match:
        offset = manual_offset_estimate(V1, V2)

    # Adjust File2 value using offset
    if np.isnan(offset):
        print('**************************************************')
        print('WARNING:')
        print('')
        print('No offset is estimated and no matching applied.')
        print('Continue to merge two input files without any adjustment.')
        print('**************************************************')   
    else:
<<<<<<< HEAD
        print(('Average offset between two velocity in the common area is: ' + str(offset)))
=======
        print('Average offset between two velocity in the common area is: ' + str(offset))
>>>>>>> c5ded81c
        V2 = V2 - offset

    # Get merged data matrix value
    indv2 = np.isfinite(V2)
    VV = np.zeros([length,width])
    VV[:,:] = np.nan
    VV[indy1:indy1+length1, indx1:indx1+width1] = V1
    VV[indy2:indy2+length2, indx2:indx2+width2][indv2] = V2[indv2]
    
    # Write Output File
    if not outName:
        ext = os.path.splitext(File1)[1]
        outName = os.path.splitext(os.path.basename(File1))[0]+'_'+\
                  os.path.splitext(os.path.basename(File2))[0]+ext
<<<<<<< HEAD
    print(('writing >>> '+outName))
=======
    print('writing >>> '+outName)
>>>>>>> c5ded81c
    atr = atr1.copy()
    atr['WIDTH'] = width
    atr['LENGTH'] = length
    atr['X_FIRST'] = West
    atr['Y_FIRST'] = North
    writefile.write(VV, atr, outName)

    # Display
    fig_size = [16.0,16.0]
    fig = plt.figure(figsize=fig_size)
    print('plotting result ...')
    fig=plt.subplot(2,2,1);  plt.imshow(VV1);      plt.title(File1);     plt.colorbar()
    fig=plt.subplot(2,2,2);  plt.imshow(VV2);      plt.title(File2);     plt.colorbar()
    fig=plt.subplot(2,2,3);  plt.imshow(VV);       plt.title(outName);   plt.colorbar()
    fig=plt.subplot(2,2,4);  plt.imshow(VV_diff);  plt.title('Offset');  plt.colorbar()
    plt.tight_layout()
    plt.savefig(outName+'.png', bbox_inches='tight', transparent=True, dpi=150)
<<<<<<< HEAD
    print(('save figure to '+outName+'.png'))
=======
    print('save figure to '+outName+'.png')
>>>>>>> c5ded81c

    if disp_fig:
        print('showing ...')
        plt.show()

    return outName


#############################################################################################
EXAMPLE='''example:
  match.py  vel_AlosAT42*.h5
  match.py  vel_AlosAT42*.h5  -o vel_AlosA.h5
  match.py  vel_AlosAT422.h5  vel_AlosAT423.h5  vel_AlosAT424.h5  vel_AlosAT425.h5
  match.py  vel_AlosAT422.h5  vel_AlosAT423.h5
  match.py  vel_AlosAT422.h5  vel_AlosAT423.h5  --manual
'''

def cmdLineParse():
    parser = argparse.ArgumentParser(description='Match 2 or more geocoded datasets sharing common area.\n'
                                                 'Function automatically finds the common area and calculates\n'
                                                 'the average offset between the two velocity.',\
                                     formatter_class=argparse.RawTextHelpFormatter,\
                                     epilog=EXAMPLE)
    parser.add_argument('first_file')
    parser.add_argument('other_file', nargs='+', help='file(s) to match')
    parser.add_argument('-o','--output', dest='outfile', help='output file name')
    parser.add_argument('--manual', dest='manual_match', action='store_true',\
                        help='manually select lines to estimate offset for matching.')
    parser.add_argument('--display', dest='disp_fig', action='store_true',\
                        help='do not display the result ploting.')

    inps = parser.parse_args()
    return inps


#############################################################################################
def main(argv):
    # Inputs
    inps = cmdLineParse()
    print('\n**************** Match Files *********************')
<<<<<<< HEAD
    print(('Files to be matched:\n'+inps.first_file+', '+str(inps.other_file)))
=======
    print('Files to be matched:\n'+inps.first_file+', '+str(inps.other_file))
>>>>>>> c5ded81c
    
    # Matching file by file
    file1 = inps.first_file
    for file2 in inps.other_file:
        if file2 == inps.other_file[-1]:
            outName = inps.outfile
        else:
            outName = None
        file1 = match_two_files(file1, file2, outName, inps.manual_match, inps.disp_fig)
    print('Done.')
    return file1

#############################################################################################
if __name__ == '__main__':
    main(sys.argv[1:])


<|MERGE_RESOLUTION|>--- conflicted
+++ resolved
@@ -13,16 +13,12 @@
 import sys
 import argparse
 
+import h5py
 import numpy as np
 import matplotlib.pyplot as plt
 
-<<<<<<< HEAD
-import _readfile as readfile
-import _writefile as writefile
-=======
 import pysar.utils.readfile as readfile
 import pysar.utils.writefile as writefile
->>>>>>> c5ded81c
 
 
 #############################################################################################
@@ -112,11 +108,7 @@
     V2, atr2 = readfile.read(File2)
     k = atr1['FILE_TYPE']
     print('---------------------------')
-<<<<<<< HEAD
-    print(('matching 2 '+k+' files:\n'+File1+'\n'+File2))
-=======
     print('matching 2 '+k+' files:\n'+File1+'\n'+File2)
->>>>>>> c5ded81c
     
     # Get Coverage Info 
     # Boundary Info - 2 Input Files
@@ -176,11 +168,7 @@
         print('Continue to merge two input files without any adjustment.')
         print('**************************************************')   
     else:
-<<<<<<< HEAD
-        print(('Average offset between two velocity in the common area is: ' + str(offset)))
-=======
         print('Average offset between two velocity in the common area is: ' + str(offset))
->>>>>>> c5ded81c
         V2 = V2 - offset
 
     # Get merged data matrix value
@@ -195,11 +183,7 @@
         ext = os.path.splitext(File1)[1]
         outName = os.path.splitext(os.path.basename(File1))[0]+'_'+\
                   os.path.splitext(os.path.basename(File2))[0]+ext
-<<<<<<< HEAD
-    print(('writing >>> '+outName))
-=======
     print('writing >>> '+outName)
->>>>>>> c5ded81c
     atr = atr1.copy()
     atr['WIDTH'] = width
     atr['LENGTH'] = length
@@ -217,11 +201,7 @@
     fig=plt.subplot(2,2,4);  plt.imshow(VV_diff);  plt.title('Offset');  plt.colorbar()
     plt.tight_layout()
     plt.savefig(outName+'.png', bbox_inches='tight', transparent=True, dpi=150)
-<<<<<<< HEAD
-    print(('save figure to '+outName+'.png'))
-=======
     print('save figure to '+outName+'.png')
->>>>>>> c5ded81c
 
     if disp_fig:
         print('showing ...')
@@ -262,11 +242,7 @@
     # Inputs
     inps = cmdLineParse()
     print('\n**************** Match Files *********************')
-<<<<<<< HEAD
-    print(('Files to be matched:\n'+inps.first_file+', '+str(inps.other_file)))
-=======
     print('Files to be matched:\n'+inps.first_file+', '+str(inps.other_file))
->>>>>>> c5ded81c
     
     # Matching file by file
     file1 = inps.first_file
