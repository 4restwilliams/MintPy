--- conflicted
+++ resolved
@@ -9,20 +9,16 @@
 #                   Add nonzero method, equivalent to Mask.h5
 
 
+import os
 import sys
 import argparse
 
 import numpy as np
+import h5py
 
-<<<<<<< HEAD
-import _readfile as readfile
-import _writefile as writefile
-import _pysar_utilities as ut
-=======
 import pysar.utils.readfile as readfile
 import pysar.utils.writefile as writefile
 import pysar.utils.utils as ut
->>>>>>> c5ded81c
 
 
 ################################################################################################
@@ -67,11 +63,7 @@
     length = int(atr['LENGTH'])
     width = int(atr['WIDTH'])
     k = atr['FILE_TYPE']
-<<<<<<< HEAD
-    print(('Input file is '+k+': '+inps.file))
-=======
     print('Input file is '+k+': '+inps.file)
->>>>>>> c5ded81c
 
     # default output filename
     if not inps.outfile:
@@ -83,13 +75,8 @@
             inps.outfile = 'geo_'+inps.outfile
 
     ##### Mask: Non-zero
-
     if inps.nonzero and k == 'interferograms':
         print('generate mask for all pixels with non-zero value')
-<<<<<<< HEAD
-        
-=======
->>>>>>> c5ded81c
         inps.outfile = ut.nonzero_mask(inps.file, inps.outfile)
         return inps.outfile
 
@@ -109,20 +96,12 @@
     # min threshold
     if inps.vmin:
         mask[data<inps.vmin] = 0
-<<<<<<< HEAD
-        print(('all pixels with value < %s = 0' % str(inps.vmin)))
-=======
         print('all pixels with value < %s = 0' % str(inps.vmin))
->>>>>>> c5ded81c
 
     # max threshold
     if inps.vmax:
         mask[data>inps.vmax] = 0
-<<<<<<< HEAD
-        print(('all pixels with value > %s = 0' % str(inps.vmax)))
-=======
         print('all pixels with value > %s = 0' % str(inps.vmax))
->>>>>>> c5ded81c
 
     # nan value
     mask[np.isnan(data)] = 0
@@ -133,28 +112,17 @@
         y0,y1 = sorted(inps.subset_y)
         mask[0:y0,:] = 0
         mask[y1:length,:] = 0
-<<<<<<< HEAD
-        print(('all pixels with y OUT of [%d, %d] = 0' % (y0,y1)))
-=======
         print('all pixels with y OUT of [%d, %d] = 0' % (y0,y1))
->>>>>>> c5ded81c
 
     # subset in x
     if inps.subset_x:
         x0,x1 = sorted(inps.subset_x)
         mask[:,0:x0] = 0
         mask[:,x1:width] = 0
-<<<<<<< HEAD
-        print(('all pixels with x OUT of [%d, %d] = 0' % (x0,x1)))
-  
-    ## Write mask file
-    print(('writing >>> '+inps.outfile))
-=======
         print('all pixels with x OUT of [%d, %d] = 0' % (x0,x1))
   
     ## Write mask file
     print('writing >>> '+inps.outfile)
->>>>>>> c5ded81c
     atr['FILE_TYPE'] = 'mask'
     writefile.write(mask, atr, inps.outfile)
     return inps.outfile
